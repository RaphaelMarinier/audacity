/**********************************************************************

  Audacity: A Digital Audio Editor

  AboutDialog.cpp

  Dominic Mazzoni
  Vaughan Johnson
  James Crook

********************************************************************//**

\class AboutDialog
\brief The AboutDialog shows the program version and developer credits.

It is a simple scrolling window with an 'OK... Audacious!' button to
close it.

*//*****************************************************************//**

\class AboutDialogCreditItem
\brief AboutDialogCreditItem is a structure used by the AboutDialog to
hold information about one contributor to Audacity.

*//********************************************************************/


#include "Audacity.h"

#include <wx/dialog.h>
#include <wx/html/htmlwin.h>
#include <wx/button.h>
#include <wx/dcclient.h>
#include <wx/sizer.h>
#include <wx/statbmp.h>
#include <wx/intl.h>

#include "AboutDialog.h"
#include "FileNames.h"
#include "Internat.h"
#include "ShuttleGui.h"
#include "widgets/LinkingHtmlWindow.h"

#include "Theme.h"
#include "AllThemeResources.h"

#include "../images/AudacityLogoWithName.xpm"

extern wxString FormatHtmlText( const wxString & Text );


void AboutDialog::CreateCreditsList()
{
   // The Audacity Team: developers and support
   AddCredit(wxString(wxT("Gale Andrews, ")) + _("quality assurance"), roleTeamMember);
   AddCredit(wxString(wxT("Richard Ash, ")) + _("developer"), roleTeamMember);
   AddCredit(wxString(wxT("Christian Brochec, ")) + _("documentation and support, French"), roleTeamMember);
   AddCredit(wxString(wxT("Arturo \"Buanzo\" Busleiman, ")) + _("system administration"), roleTeamMember);
   AddCredit(wxString(wxT("James Crook, ")) + _("developer"), roleTeamMember);
   AddCredit(wxString(wxT("Roger Dannenberg, ")) + _("co-founder and developer"), roleTeamMember);
   AddCredit(wxString(wxT("Steve Daulton")), roleTeamMember);
   AddCredit(wxString(wxT("Benjamin Drung, ")) + _("developer"), roleTeamMember);
   AddCredit(wxString(wxT("Vaughan Johnson, ")) + _("developer"), roleTeamMember);
   AddCredit(wxString(wxT("Greg Kozikowski, ")) + _("documentation and support"), roleTeamMember);
   AddCredit(wxString(wxT("Paul Licameli, ")) + _("developer"), roleTeamMember);
   AddCredit(wxString(wxT("Leland Lucius, ")) + _("developer"), roleTeamMember);
   AddCredit(wxString(wxT("Peter Sampson")), roleTeamMember);
   AddCredit(wxString(wxT("Martyn Shaw, ")) + _("developer"), roleTeamMember);
   AddCredit(wxString(wxT("Bill Wharrie, ")) + _("documentation and support"), roleTeamMember);

   // Emeritus: people who were "lead developers" or made an
   // otherwise distinguished contribution, but who are no
   // longer active.
   AddCredit(wxString(wxT("Matt Brubeck, ")) + _("developer"), roleEmeritusTeam);
   AddCredit(wxString(wxT("Michael Chinen, ")) + _("developer"), roleEmeritusTeam);
   AddCredit(wxString(wxT("Al Dimond, ")) + _("developer"), roleEmeritusTeam);
   AddCredit(wxString(wxT("Joshua Haberman, ")) + _("developer"), roleEmeritusTeam);
   AddCredit(wxString(wxT("Ruslan Ijbulatov, ")) + _("developer"), roleEmeritusTeam);
   AddCredit(wxString(wxT("Dominic Mazzoni, "))+_("co-founder and developer"), roleEmeritusTeam);
   AddCredit(wxString(wxT("Markus Meyer, ")) + _("developer"), roleEmeritusTeam);
   AddCredit(wxString(wxT("Monty Montgomery, ")) + _("developer"), roleEmeritusTeam);
   AddCredit(wxString(wxT("Shane Mueller, ")) + _("developer"), roleEmeritusTeam);
   AddCredit(wxString(wxT("Tony Oetzmann, ")) + _("documentation and support"), roleEmeritusTeam);
   AddCredit(wxString(wxT("Alexandre Prokoudine, ")) + _("documentation and support"), roleEmeritusTeam);

   // Contributors
   AddCredit(wxString(wxT("Lynn Allan, ")) + _("developer"), roleContributor);
   AddCredit(wxString(wxT("David Avery, ")) + _("developer"), roleContributor);
   AddCredit(wxString(wxT("David Bailes, ")) + _("accessibility advisor"), roleContributor);
   AddCredit(wxString(wxT("William Bland, ")) + _("developer"), roleContributor);
   AddCredit(wxString(wxT("Sami Boukortt, ")) + _("developer"), roleContributor);
   AddCredit(wxString(wxT("Jeremy R. Brown, ")) + _("developer"), roleContributor);
   AddCredit(wxString(wxT("Alex S. Brown, ")) + _("developer"), roleContributor);
   AddCredit(wxString(wxT("Chris Cannam, ")) + _("developer"), roleContributor);
   AddCredit(wxString(wxT("Cory Cook, ")) + _("developer"), roleContributor);
   AddCredit(wxString(wxT("Craig DeForest, ")) + _("developer"), roleContributor);
   AddCredit(wxString(wxT("Edgar Franke (Edgar-RFT), ")) + _("developer"), roleContributor);
   AddCredit(wxString(wxT("Mitch Golden, ")) + _("developer"), roleContributor);
   AddCredit(wxString(wxT("Brian Gunlogson, ")) + _("developer"), roleContributor);
   AddCredit(wxString(wxT("Andrew Hallendorff, ")) + _("developer"), roleContributor);
   AddCredit(wxString(wxT("Robert H\u00E4nggi, ")) + _("developer"), roleContributor);
   AddCredit(wxString(wxT("Daniel Horgan, ")) + _("developer"), roleContributor);
   AddCredit(wxString(wxT("David Hostetler, ")) + _("developer"), roleContributor);
   AddCredit(wxString(wxT("Steve Jolly, ")) + _("developer"), roleContributor);
   AddCredit(wxString(wxT("Steven Jones, ")) + _("developer"), roleContributor);
   AddCredit(wxString(wxT("Arun Kishore, ")) + _("developer"), roleContributor);
   AddCredit(wxString(wxT("Paul Livesey, ")) + _("developer"), roleContributor);
   AddCredit(wxString(wxT("Harvey Lubin, ")) + _("graphic artist"), roleContributor);
   AddCredit(wxString(wxT("Greg Mekkes, ")) + _("developer"), roleContributor);
   AddCredit(wxString(wxT("Abe Milde, ")) + _("developer"), roleContributor);
   AddCredit(wxString(wxT("Paul Nasca, ")) + _("developer"), roleContributor);
   AddCredit(wxString(wxT("Clayton Otey, ")) + _("developer"), roleContributor);
   AddCredit(wxString(wxT("Mark Phillips, ")) + _("developer"), roleContributor);
   AddCredit(wxString(wxT("Andr\u00E9 Pinto, ")) + _("developer"), roleContributor);
   AddCredit(wxString(wxT("Jean Claude Risset, ")) + _("composer"), roleContributor);
   AddCredit(wxString(wxT("Augustus Saunders, ")) + _("developer"), roleContributor);
   AddCredit(wxString(wxT("Benjamin Schwartz, ")) + _("developer"), roleContributor);
   AddCredit(wxString(wxT("David R. Sky, ")) + _("Nyquist plug-ins"), roleContributor);
   AddCredit(wxString(wxT("Rob Sykes, ")) + _("developer"), roleContributor);
   AddCredit(wxString(wxT("Mike Underwood, ")) + _("developer"), roleContributor);
   AddCredit(wxString(wxT("Philip Van Baren, ")) + _("developer"), roleContributor);
   AddCredit(wxString(wxT("Salvo Ventura, ")) + _("developer"), roleContributor);
   AddCredit(wxString(wxT("Darrell Walisser, ")) + _("developer"), roleContributor);
   AddCredit(wxString(wxT("Jun Wan, ")) + _("developer"), roleContributor);
   AddCredit(wxString(wxT("Daniel Winzen, ")) + _("developer"), roleContributor);
   AddCredit(wxString(wxT("Tom Woodhams, ")) + _("developer"), roleContributor);
   AddCredit(wxString(wxT("Mark Young, ")) + _("developer"), roleContributor);
   AddCredit(wxString(wxT("Wing Yu, ")) + _("developer"), roleContributor);

   // Translators

   AddCredit(wxT("Mikhail Balabanov (bg)"), roleTranslators);
   AddCredit(wxT("Francesc Busquets (ca)"), roleTranslators);
   AddCredit(wxT("Pau Crespo (ca)"), roleTranslators);
   AddCredit(wxT("Ale\u0161 To\u0161ovsk\u00FD (cs)"), roleTranslators);
   AddCredit(wxT("Henrik Clausen (da)"), roleTranslators);
   AddCredit(wxT("Christoph Kobe (de)"), roleTranslators);
   AddCredit(wxT("Daniel Winzen (de)"), roleTranslators);
   AddCredit(wxT("Karsten Zeller (de)"), roleTranslators);
   AddCredit(wxT("Antonio Paniagua (es)"), roleTranslators);
   AddCredit(wxT("Ezequiel Plaza (es)"), roleTranslators);
   AddCredit(wxT("Waldo Ramirez (es)"), roleTranslators);
   AddCredit(wxT("Xabier Aramendi (eu)"), roleTranslators);
   AddCredit(wxT("Petri Vuorio (fi)"), roleTranslators);
   AddCredit(wxT("Lionel Allorge (fr)"), roleTranslators);
   AddCredit(wxT("Olivier Ballestraz (fr)"), roleTranslators);
   AddCredit(wxT("Christian Brochec (fr)"), roleTranslators);
   AddCredit(wxT("Fabrice Silva (fr)"), roleTranslators);
   AddCredit(wxT("Micil Sheain Mhicil (ga)"), roleTranslators);
   AddCredit(wxT("Xos\u00E9 Ant\u00F3n Vicente Rodr\u00EDguez (gl)"), roleTranslators);
   AddCredit(wxT("M\u00E1rton Bal\u00E1zs (hu)"), roleTranslators);
   AddCredit(wxT("Jozsef Herczeg (hu)"), roleTranslators);
   AddCredit(wxT("Aldo Boccacci (it)"), roleTranslators);
   AddCredit(wxT("Ohkubo Kohei (ja)"), roleTranslators);
   AddCredit(wxT("\u0160ar\u016Bnas Gliebus (lt)"), roleTranslators);
   AddCredit(wxT("Ilija Iliev (mk)"), roleTranslators);
   AddCredit(wxT("Kevin Brubeck Unhammer (nb)"), roleTranslators);
   AddCredit(wxT("Tino Meinen (nl)"), roleTranslators);
   AddCredit(wxT("Tomasz Bandura (pl)"), roleTranslators);
   AddCredit(wxT("Marek Mularczyk (pl)"), roleTranslators);
   AddCredit(wxT("Sebastian Pacholski (pl)"), roleTranslators);
   AddCredit(wxT("Cleber Tavano (pt_BR)"), roleTranslators);
   AddCredit(wxT("Victor Westmann (pt_BR)"), roleTranslators);
   AddCredit(wxT("Manuel Ciosici (ro)"), roleTranslators);
   AddCredit(wxT("Yuri Ilyin (ru)"), roleTranslators);
   AddCredit(wxT("Alexandre Prokoudine (ru)"), roleTranslators);
   AddCredit(wxT("Joe Yeti (sk)"), roleTranslators);
   AddCredit(wxT("Rok Hecl (sl)"), roleTranslators);
   AddCredit(wxT("Martin Srebotnjak (sl)"), roleTranslators);
   AddCredit(wxT("Lars Carlsson (sv)"), roleTranslators);
   AddCredit(wxT("Kaya Zeren (tr)"), roleTranslators);
   AddCredit(wxT("Maxim Dziumanenko (uk)"), roleTranslators);
   AddCredit(wxT("XiaoXi Liu (zh_CN)"), roleTranslators);
   AddCredit(wxT("Chido (zh_TW)"), roleTranslators);
   AddCredit(wxT("Panming Zhong (zh_TW)"), roleTranslators);

   // Libraries

   AddCredit(wxT("[[http://www.jclark.com/xml/expat.html|expat]]"), roleLibrary);
   AddCredit(wxT("[[http://xiph.org/flac/|FLAC]]"), roleLibrary);
   AddCredit(wxT("iAVC"), roleLibrary);
   AddCredit(wxT("[[http://lame.sourceforge.net/|LAME]]"), roleLibrary);
   AddCredit(wxT("[[http://www.underbit.com/products/mad/|libmad]]"), roleLibrary);
   AddCredit(wxT("[[http://www.mega-nerd.com/libsndfile/|libsndfile]]"), roleLibrary);
   AddCredit(wxT("[[http://sourceforge.net/p/soxr/wiki/Home/|libsoxr]]"), roleLibrary);
   AddCredit(wxT("[[http://lv2plug.in/|lv2]] (") + _("incorporating") + wxT(" lilv, msinttypes, serd, sord and sratom)"), roleLibrary);
   AddCredit(wxT("[[https://www.cs.cmu.edu/~music/nyquist/|Nyquist]]"), roleLibrary);
   AddCredit(wxT("[[http://vorbis.com/|Ogg Vorbis]]"), roleLibrary);
   AddCredit(wxT("[[http://www.portaudio.com/|PortAudio]]"), roleLibrary);
   AddCredit(wxT("[[http://sourceforge.net/apps/trac/portmedia/wiki/portsmf/|portsmf]]"), roleLibrary);
   AddCredit(wxT("[[http://sbsms.sourceforge.net/|sbsms]]"), roleLibrary);
   AddCredit(wxT("[[http://www.surina.net/soundtouch/|SoundTouch]]"), roleLibrary);
   AddCredit(wxT("[[http://www.twolame.org/|TwoLAME]]"), roleLibrary);
   AddCredit(wxT("[[http://www.vamp-plugins.org/|Vamp]]"), roleLibrary);
   AddCredit(wxT("[[http://wxwidgets.org/|wxWidgets]]"), roleLibrary);

   // Thanks

   AddCredit(wxT("Dave Beydler"), roleThanks);
   AddCredit(wxT("Brian Cameron"), roleThanks);
   AddCredit(wxT("Jason Cohen"), roleThanks);
   AddCredit(wxT("Dave Fancella"), roleThanks);
   AddCredit(wxT("Steve Harris"), roleThanks);
   AddCredit(wxT("Daniel James"), roleThanks);
   AddCredit(wxT("Daniil Kolpakov"), roleThanks);
   AddCredit(wxT("Robert Leidle"), roleThanks);
   AddCredit(wxT("Logan Lewis"), roleThanks);
   AddCredit(wxT("David Luff"), roleThanks);
   AddCredit(wxT("Jason Pepas"), roleThanks);
   AddCredit(wxT("Jonathan Ryshpan"), roleThanks);
   AddCredit(wxT("Michael Schwendt"), roleThanks);
   AddCredit(wxT("Patrick Shirkey"), roleThanks);
   AddCredit(wxT("Tuomas Suutari"), roleThanks);
   AddCredit(wxT("Mark Tomlinson"), roleThanks);
   AddCredit(wxT("David Topper"), roleThanks);
   AddCredit(wxT("Rudy Trubitt"), roleThanks);
   AddCredit(wxT("StreetIQ.com"), roleThanks);
   AddCredit(wxT("UmixIt Technologies, LLC"), roleThanks);
   AddCredit(wxT("Verilogix, Inc."), roleThanks);
}

// ----------------------------------------------------------------------------

BEGIN_EVENT_TABLE(AboutDialog, wxDialogWrapper)
   EVT_BUTTON(wxID_OK, AboutDialog::OnOK)
END_EVENT_TABLE()

IMPLEMENT_CLASS(AboutDialog, wxDialogWrapper)

namespace {
   AboutDialog *sActiveInstance{};
}

AboutDialog *AboutDialog::ActiveIntance()
{
   return sActiveInstance;
}

AboutDialog::AboutDialog(wxWindow * parent)
   :  wxDialogWrapper(parent, -1, _("About Audacity"),
               wxDefaultPosition, wxDefaultSize,
               wxDEFAULT_DIALOG_STYLE | wxRESIZE_BORDER)
{
   wxASSERT(!sActiveInstance);
   sActiveInstance = this;

   SetName(GetTitle());
   //this->SetBackgroundColour(theTheme.Colour( clrAboutBoxBackground ));
   this->SetBackgroundColour(theTheme.Colour( clrMedium ));
   icon = NULL;
   ShuttleGui S( this, eIsCreating );
   S.StartNotebook();
   {
      PopulateAudacityPage( S );
      PopulateInformationPage( S );
      PopulateLicensePage( S );
   }
   S.EndNotebook();
   wxButton *ok = safenew wxButton(S.GetParent(), wxID_OK, _("OK"));
   ok->SetDefault();
   S.Prop(0).AddWindow( ok );

   Fit();
   this->Centre();
}

#define ABOUT_DIALOG_WIDTH 506

void AboutDialog::PopulateAudacityPage( ShuttleGui & S )
{
   CreateCreditsList();

   wxString par1Str = _(
<<<<<<< HEAD
"Audacity, which this is a customised version of, is a free program written by a worldwide team of [[http://audacityteam.org/about/credits|volunteers]]. \
Audacity is [[http://audacityteam.org/download|available]] for Windows, Mac, and GNU/Linux (and other Unix-like systems).");
=======
"Audacity is a free program written by a worldwide team of [[http://audacityteam.org/about/credits|volunteers]]. \
Audacity is [[http://audacityteam.org/download|available]] available for Windows, Mac, and GNU/Linux (and other Unix-like systems).");
>>>>>>> 545d741e

   // This trick here means that the English language version won't mention using
   // English, whereas all translated versions will.
   wxString par2StrUntranslated = wxT(
"If you find a bug or have a suggestion for us, please write, in English, to our [[mailto:feedback@audacityteam.org|feedback address]]. \
For help, view the tips and tricks on our [[http://wiki.audacityteam.org/|wiki]] or \
visit our [[http://forum.audacityteam.org/|forum]].");
   wxString par2Str = _(
"If you find a bug or have a suggestion for us, please write, in English, to our [[mailto:feedback@audacityteam.org|feedback address]]. \
For help, view the tips and tricks on our [[http://wiki.audacityteam.org/|wiki]] or \
visit our [[http://forum.audacityteam.org/|forum]].");

   if( par2Str == par2StrUntranslated )
      par2Str.Replace( wxT(", in English,"), wxT("") );

   wxString translatorCredits;
   /* i18n-hint: The translation of "translator_credits" will appear
    *  in the credits in the About Audacity window.  Use this to add
    *  your own name(s) to the credits.
    *
    *  For example:  "English translation by Dominic Mazzoni." */
   if (_("translator_credits") != wxString(wxT("translator_credits")))
   {
      translatorCredits = _("translator_credits") + wxT("<br>");
   }

   wxString creditStr = FormatHtmlText(
<<<<<<< HEAD
      wxString( wxT("<center>") ) +
#ifdef EXPERIMENTAL_DA
      #undef _
      #define _(s) wxGetTranslation((s))
      wxT("<h3>DarkAudacity ") + wxString(AUDACITY_VERSION_STRING) + wxT("</center></h3>") +
      wxT("Customised version of the Audacity free, open source, cross-platform software " ) +
      wxT("for recording and editing sounds.") +
      wxT("<p><br>&nbsp; &nbsp; <b>Audacity<sup>&reg;</sup></b> software is copyright")+
      wxT("&copy; 1999-2016 Audacity Team.<br>") +
      wxT("&nbsp; &nbsp; The name <b>Audacity</b> is a registered trademark of Dominic Mazzoni.<br><br>") +
#endif

      //wxT("<p><br>") + par1Str +
      //wxT("<p>") + par2Str +
      wxT("<h3>") + _("Credits") + wxT("</h3>") + wxT("<p>") +

      wxT("<p><b>") + wxString::Format(_("DarkAudacity Customisation")) + wxT("</b><br>") +
      wxT("James Crook, art, coding &amp; design<br>") +

      wxT("<p><b>") + wxString::Format(_("Audacity Team Members")) + wxT("</b><br>") +
=======
      wxString( wxT("<center>")) +
      wxT("<h3>Audacity ") + wxString(AUDACITY_VERSION_STRING) + wxT("</center></h3>") +
      _("Free, open source, cross-platform software for recording and editing sounds.") +
      wxT(" [[http://audacityteam.org/|http://audacityteam.org/]]") +
      wxT("<p><br>") + par1Str +
      wxT("<p>") + par2Str +
      wxT("<h3>") + _("Credits") + wxT("</h3>") + wxT("<p>") +

      wxT("<p><b>") + wxString::Format(_("Audacity Team Members")) + wxT("</b><br><br>") +
>>>>>>> 545d741e
      GetCreditsByRole(roleTeamMember) +

      wxT("<p><b> ") + _("Emeritus:") + wxT("</b><br>") +
      _("Distinguished Audacity Team members, not currently active") + wxT("<br><br>") +
      GetCreditsByRole(roleEmeritusTeam) +

      wxT("<p><b>") + _("Contributors") + wxT("</b><br>") +
      GetCreditsByRole(roleContributor) +

      wxT("<p><b>") + _("Translators") + wxT("</b><br>") +
<<<<<<< HEAD
      translatorCredits +
=======
      translatorCredits + 
>>>>>>> 545d741e
      GetCreditsByRole(roleTranslators) +

      wxT("<p><b>") +  _("Libraries") + wxT("</b><br>") +
      wxT("Audacity includes code from the following projects:") + wxT("<br><br>") +
      GetCreditsByRole(roleLibrary) +

      wxT("<p><b>") +  _("Special thanks:") + wxT("</b><br>") +
      GetCreditsByRole(roleThanks) +

<<<<<<< HEAD
      wxT("<p><br>Audacity website: [[http://www.audacityteam.org/|http://www.audacityteam.org/]]") +
#ifdef EXPERIMENTAL_DA
      wxT("<br>DarkAudacity website: [[http://www.darkaudacity.com/|http://www.darkaudacity.com/]]") +
#endif
=======
      wxT("<p><br>") + _("<b>Audacity<sup>&reg;</sup></b> software is copyright")+
      wxT("&copy; 1999-2016 Audacity Team.<br>") +
      _("The name <b>Audacity<sup>&reg;</sup></b> is a registered trademark of Dominic Mazzoni.") +
      wxT("<p><br>")+_("Audacity website: [[http://www.audacityteam.org/|http://www.audacityteam.org/]]") +
      wxT("</center>"));


   this->SetBackgroundColour(theTheme.Colour( clrAboutBoxBackground ));
>>>>>>> 545d741e

      wxT("</center>")
   );

   auto pPage = S.StartNotebookPage( _("Audacity") );
   pPage->SetBackgroundColour(wxColour(0xAB, 0xAB,0xAB ));
   S.StartVerticalLay(1);
   {
      //v For now, change to AudacityLogoWithName via old-fashioned way, not Theme.
      wxBitmap logo(AudacityLogoWithName_xpm); //v

      // JKC: Resize to 50% of size.  Later we may use a smaller xpm as
      // our source, but this allows us to tweak the size - if we want to.
      // It also makes it easier to revert to full size if we decide to.
      const float fScale = 0.5f;// smaller size.
      wxImage RescaledImage(logo.ConvertToImage());
      // wxIMAGE_QUALITY_HIGH not supported by wxWidgets 2.6.1, or we would use it here.
      RescaledImage.Rescale(int(LOGOWITHNAME_WIDTH * fScale), int(LOGOWITHNAME_HEIGHT *fScale));
      wxBitmap RescaledBitmap(RescaledImage);

      icon =
         safenew wxStaticBitmap(S.GetParent(), -1,
         //*logo, //v
         //v theTheme.Bitmap(bmpAudacityLogo), wxPoint(93, 10), wxSize(215, 190));
         //v theTheme.Bitmap(bmpAudacityLogoWithName),
         RescaledBitmap,
         wxDefaultPosition,
         wxSize(int(LOGOWITHNAME_WIDTH*fScale), int(LOGOWITHNAME_HEIGHT*fScale)));
   }
   S.Prop(0).AddWindow( icon );

   HtmlWindow *html = safenew LinkingHtmlWindow(S.GetParent(), -1,
                                         wxDefaultPosition,
                                         wxSize(ABOUT_DIALOG_WIDTH, 359),
                                         wxHW_SCROLLBAR_AUTO | wxSUNKEN_BORDER);
   html->SetFocus();
   html->SetPage(creditStr);

   /* locate the html renderer where it fits in the dialogue */
   S.Prop(1).AddWindow( html, wxEXPAND );

   S.EndVerticalLay();
   S.EndNotebookPage();
}

/** \brief: Fills out the "Information" tab of the preferences dialogue
 *
 * Provides as much information as possible about build-time options and
 * the libraries used, to try and make Linux support easier. Basically anything
 * about the build we might wish to know should be visible here */
void AboutDialog::PopulateInformationPage( ShuttleGui & S )
{
   wxString informationStr;   // string to build up list of information in
   S.StartNotebookPage( _("Build Information") );  // start the tab
   S.StartVerticalLay(2);  // create the window
   HtmlWindow *html = safenew LinkingHtmlWindow(S.GetParent(), -1, wxDefaultPosition,
                           wxSize(ABOUT_DIALOG_WIDTH, 264),
                           wxHW_SCROLLBAR_AUTO | wxSUNKEN_BORDER);
   // create a html pane in it to put the content in.
   wxString enabled = _("Enabled");
   wxString disabled = _("Disabled");
   wxString blank = wxT("");

   /* this builds up the list of information to go in the window in the string
    * informationStr */
   informationStr = wxT("<h2><center>");
   informationStr += _("Build Information");
   informationStr += wxT("</center></h2>\n");

   // top level heading
   informationStr += wxT("<h3>");
   informationStr += _("File Format Support");
   informationStr += wxT("</h3>\n<p>");
   // 2nd level headings to split things up a bit


   informationStr += wxT("<table>");   // start table of libraries


   #ifdef USE_LIBMAD
   /* i18n-hint: This is what the library (libmad) does - imports MP3 files */
   AddBuildinfoRow(&informationStr, wxT("libmad"), _("MP3 Importing"), enabled);
   #else
   AddBuildinfoRow(&informationStr, wxT("libmad"), _("MP3 Importing"), disabled);
   #endif

   /* i18n-hint: Ogg is the container format. Vorbis is the compression codec.
    * Both are proper nouns and shouldn't be translated */
   #ifdef USE_LIBVORBIS
   AddBuildinfoRow(&informationStr, wxT("libvorbis"),
         _("Ogg Vorbis Import and Export"), enabled);
   #else
   AddBuildinfoRow(&informationStr, wxT("libvorbis"),
         _("Ogg Vorbis Import and Export"), disabled);
   #endif

   #ifdef USE_LIBID3TAG
   AddBuildinfoRow(&informationStr, wxT("libid3tag"), _("ID3 tag support"),
         enabled);
   #else
   AddBuildinfoRow(&informationStr, wxT("libid3tag"), _("ID3 tag support"),
         disabled);
   #endif

   /* i18n-hint: FLAC stands for Free Lossless Audio Codec, but is effectively
    * a proper noun and so shouldn't be translated */
   # if USE_LIBFLAC
   AddBuildinfoRow(&informationStr, wxT("libflac"), _("FLAC import and export"),
         enabled);
   # else
   AddBuildinfoRow(&informationStr, wxT("libflac"), _("FLAC import and export"),
         disabled);
   # endif

   # if USE_LIBTWOLAME
   AddBuildinfoRow(&informationStr, wxT("libtwolame"), _("MP2 export"),
         enabled);
   # else
   AddBuildinfoRow(&informationStr, wxT("libtwolame"), _("MP2 export"),
         disabled);
   # endif

   # if USE_QUICKTIME
   AddBuildinfoRow(&informationStr, wxT("QuickTime"), _("Import via QuickTime"),
         enabled);
   # else
   AddBuildinfoRow(&informationStr, wxT("QuickTime"), _("Import via QuickTime"),
         disabled);
   # endif

   #ifdef USE_FFMPEG
   AddBuildinfoRow(&informationStr, wxT("ffmpeg"), _("FFmpeg Import/Export"), enabled);
   #else
   AddBuildinfoRow(&informationStr, wxT("ffmpeg"), _("FFmpeg Import/Export"), disabled);
   #endif

   #ifdef USE_GSTREAMER
   AddBuildinfoRow(&informationStr, wxT("gstreamer"), _("Import via GStreamer"), enabled);
   #else
   AddBuildinfoRow(&informationStr, wxT("gstreamer"), _("Import via GStreamer"), disabled);
   #endif

   informationStr += wxT("</table>\n");  //end table of file format libraries
   informationStr += wxT("<h3>");
   /* i18n-hint: Libraries that are essential to audacity */
   informationStr += _("Core Libraries");
   informationStr += wxT("</h3>\n<table>");  // start table of features

   AddBuildinfoRow(&informationStr, wxT("libsoxr"),
         _("Sample rate conversion"), enabled);

   AddBuildinfoRow(&informationStr, wxT("PortAudio"),
         _("Audio playback and recording"), wxString(wxT("v19")));

   AddBuildinfoRow(&informationStr, wxT("wxWidgets"),
         _("Cross-platform GUI library"), wxVERSION_NUM_DOT_STRING_T);

   informationStr += wxT("</table>\n");  //end table of libraries
   informationStr += wxT("<h3>");
   informationStr += _("Features");
   informationStr += wxT("</h3>\n<table>");  // start table of features

   AddBuildinfoRow(&informationStr, wxT("Theme"), _("Dark Theme"), enabled);

   # if USE_NYQUIST
   AddBuildinfoRow(&informationStr, wxT("Nyquist"), _("Plug-in support"),
         enabled);
   # else
   AddBuildinfoRow(&informationStr, wxT("Nyquist"), _("Plug-in support"),
         disabled);
   # endif

   # if USE_LADSPA
   AddBuildinfoRow(&informationStr, wxT("LADSPA"), _("Plug-in support"),
         enabled);
   # else
   AddBuildinfoRow(&informationStr, wxT("LADSPA"), _("Plug-in support"),
         disabled);
   # endif

   # if USE_VAMP
   AddBuildinfoRow(&informationStr, wxT("Vamp"), _("Plug-in support"),
         enabled);
   # else
   AddBuildinfoRow(&informationStr, wxT("Vamp"), _("Plug-in support"),
         disabled);
   # endif

   # if USE_AUDIO_UNITS
   AddBuildinfoRow(&informationStr, wxT("Audio Units"), _("Plug-in support"),
         enabled);
   # else
   AddBuildinfoRow(&informationStr, wxT("Audio Units"), _("Plug-in support"),
         disabled);
   # endif

   # if USE_VST
   AddBuildinfoRow(&informationStr, wxT("VST"), _("Plug-in support"),
         enabled);
   # else
   AddBuildinfoRow(&informationStr, wxT("VST"), _("Plug-in support"),
         disabled);
   # endif

   # if USE_LV2
   AddBuildinfoRow(&informationStr, wxT("LV2"), _("Plug-in support"),
         enabled);
   # else
   AddBuildinfoRow(&informationStr, wxT("LV2"), _("Plug-in support"),
         disabled);
   # endif

   # if USE_PORTMIXER
   AddBuildinfoRow(&informationStr, wxT("PortMixer"), _("Sound card mixer support"),
         enabled);
   # else
   AddBuildinfoRow(&informationStr, wxT("PortMixer"), _("Sound card mixer support"),
         disabled);
   # endif

   # if USE_SOUNDTOUCH
   AddBuildinfoRow(&informationStr, wxT("SoundTouch"), _("Pitch and Tempo Change support"),
         enabled);
   # else
   AddBuildinfoRow(&informationStr, wxT("SoundTouch"), _("Pitch and Tempo Change support"),
         disabled);
   # endif

   # if USE_SBSMS
   AddBuildinfoRow(&informationStr, wxT("SBSMS"), _("Extreme Pitch and Tempo Change support"),
         enabled);
   # else
   AddBuildinfoRow(&informationStr, wxT("SBSMS"), _("Extreme Pitch and Tempo Change support"),
         disabled);
   # endif

   informationStr += wxT("</table>\n");   // end of table of features

   informationStr += wxT("<h3>");
   /* i18n-hint: Information about when audacity was compiled */
   informationStr += _("Build Information");
   informationStr += wxT("</h3>\n<table>");

   // Current date
   AddBuildinfoRow(&informationStr, _("Program build date: "), __TDATE__);

// Uncomment the next two lines to test hyperlinks work from here.
//   AddBuildinfoRow(&informationStr, wxT("Link Test:"), 
<<<<<<< HEAD
//      wxT("[[https:web.audacityteam.org|Click bait]]") );
=======
//      wxT("[[https:www.audacityteam.org|Click bait]]") );
>>>>>>> 545d741e

   AddBuildinfoRow(&informationStr, _("Commit Id:"),
#include "RevisionIdent.h"
);

#ifdef __WXDEBUG__
   AddBuildinfoRow(&informationStr, _("Build type:"), _("Debug build"));
#else
   AddBuildinfoRow(&informationStr, _("Build type:"), _("Release build"));
#endif

   // Install prefix
   /* i18n-hint: The directory audacity is installed into (on *nix systems) */
#ifdef __WXGTK__
   AddBuildinfoRow(&informationStr, _("Installation Prefix: "), \
         wxT(INSTALL_PREFIX));
#endif

   // Location of settings
   AddBuildinfoRow(&informationStr,_("Settings folder: "), \
      FileNames::DataDir());
   // end of table
   informationStr += wxT("</table>\n");

   informationStr = FormatHtmlText( informationStr );

   html->SetPage(informationStr);   // push the page into the html renderer
   S.Prop(2).AddWindow( html, wxEXPAND ); // make it fill the page
   // I think the 2 here goes with the StartVerticalLay() call above?
   S.EndVerticalLay();     // end window
   S.EndNotebookPage(); // end the tab
}


void AboutDialog::PopulateLicensePage( ShuttleGui & S )
{
   S.StartNotebookPage( _("GPL License") );
   S.StartVerticalLay(1);
   HtmlWindow *html = safenew LinkingHtmlWindow(S.GetParent(), -1,
                                         wxDefaultPosition,
                                         wxSize(ABOUT_DIALOG_WIDTH, 264),
                                         wxHW_SCROLLBAR_AUTO | wxSUNKEN_BORDER);

// I tried using <pre> here to get a monospaced font,
// as is normally used for the GPL.
// However can't reduce the font size in that case.  It looks
// better proportionally spaced.
//
// The GPL is not to be translated....
   wxString PageText= FormatHtmlText(
wxT("		    <center>GNU GENERAL PUBLIC LICENSE\n</center>")
wxT("		       <center>Version 2, June 1991\n</center>")
wxT("<p><p>")
wxT(" Copyright (C) 1989, 1991 Free Software Foundation, Inc.\n")
wxT(" 51 Franklin Street, Fifth Floor, Boston, MA  02110-1301, USA\n")
wxT(" Everyone is permitted to copy and distribute verbatim copies\n")
wxT(" of this license document, but changing it is not allowed.\n")
wxT("\n")
wxT("			   <center>Preamble\n</center>")
wxT("<p><p>\n")
wxT("  The licenses for most software are designed to take away your\n")
wxT("freedom to share and change it.  By contrast, the GNU General Public\n")
wxT("License is intended to guarantee your freedom to share and change free\n")
wxT("software--to make sure the software is free for all its users.  This\n")
wxT("General Public License applies to most of the Free Software\n")
wxT("Foundation's software and to any other program whose authors commit to\n")
wxT("using it.  (Some other Free Software Foundation software is covered by\n")
wxT("the GNU Library General Public License instead.)  You can apply it to\n")
wxT("your programs, too.\n")
wxT("<p><p>\n")
wxT("  When we speak of free software, we are referring to freedom, not\n")
wxT("price.  Our General Public Licenses are designed to make sure that you\n")
wxT("have the freedom to distribute copies of free software (and charge for\n")
wxT("this service if you wish), that you receive source code or can get it\n")
wxT("if you want it, that you can change the software or use pieces of it\n")
wxT("in new free programs; and that you know you can do these things.\n")
wxT("<p><p>\n")
wxT("  To protect your rights, we need to make restrictions that forbid\n")
wxT("anyone to deny you these rights or to ask you to surrender the rights.\n")
wxT("These restrictions translate to certain responsibilities for you if you\n")
wxT("distribute copies of the software, or if you modify it.\n")
wxT("<p><p>\n")
wxT("  For example, if you distribute copies of such a program, whether\n")
wxT("gratis or for a fee, you must give the recipients all the rights that\n")
wxT("you have.  You must make sure that they, too, receive or can get the\n")
wxT("source code.  And you must show them these terms so they know their\n")
wxT("rights.\n")
wxT("<p><p>\n")
wxT("  We protect your rights with two steps: (1) copyright the software, and\n")
wxT("(2) offer you this license which gives you legal permission to copy,\n")
wxT("distribute and/or modify the software.\n")
wxT("<p><p>\n")
wxT("  Also, for each author's protection and ours, we want to make certain\n")
wxT("that everyone understands that there is no warranty for this free\n")
wxT("software.  If the software is modified by someone else and passed on, we\n")
wxT("want its recipients to know that what they have is not the original, so\n")
wxT("that any problems introduced by others will not reflect on the original\n")
wxT("authors' reputations.\n")
wxT("<p><p>\n")
wxT("  Finally, any free program is threatened constantly by software\n")
wxT("patents.  We wish to avoid the danger that redistributors of a free\n")
wxT("program will individually obtain patent licenses, in effect making the\n")
wxT("program proprietary.  To prevent this, we have made it clear that any\n")
wxT("patent must be licensed for everyone's free use or not licensed at all.\n")
wxT("<p><p>\n")
wxT("  The precise terms and conditions for copying, distribution and\n")
wxT("modification follow.\n")
wxT("<p><p>\n")
wxT("		   <center>GNU GENERAL PUBLIC LICENSE\n</center>")
wxT("   <center>TERMS AND CONDITIONS FOR COPYING, DISTRIBUTION AND MODIFICATION\n</center>")
wxT("<p><p>\n")
wxT("  0. This License applies to any program or other work which contains\n")
wxT("a notice placed by the copyright holder saying it may be distributed\n")
wxT("under the terms of this General Public License.  The \"Program\", below,\n")
wxT("refers to any such program or work, and a \"work based on the Program\"\n")
wxT("means either the Program or any derivative work under copyright law:\n")
wxT("that is to say, a work containing the Program or a portion of it,\n")
wxT("either verbatim or with modifications and/or translated into another\n")
wxT("language.  (Hereinafter, translation is included without limitation in\n")
wxT("the term \"modification\".)  Each licensee is addressed as \"you\".\n")
wxT("<p><p>\n")
wxT("Activities other than copying, distribution and modification are not\n")
wxT("covered by this License; they are outside its scope.  The act of\n")
wxT("running the Program is not restricted, and the output from the Program\n")
wxT("is covered only if its contents constitute a work based on the\n")
wxT("Program (independent of having been made by running the Program).\n")
wxT("Whether that is true depends on what the Program does.\n")
wxT("<p><p>\n")
wxT("  1. You may copy and distribute verbatim copies of the Program's\n")
wxT("source code as you receive it, in any medium, provided that you\n")
wxT("conspicuously and appropriately publish on each copy an appropriate\n")
wxT("copyright notice and disclaimer of warranty; keep intact all the\n")
wxT("notices that refer to this License and to the absence of any warranty;\n")
wxT("and give any other recipients of the Program a copy of this License\n")
wxT("along with the Program.\n")
wxT("<p><p>\n")
wxT("You may charge a fee for the physical act of transferring a copy, and\n")
wxT("you may at your option offer warranty protection in exchange for a fee.\n")
wxT("<p><p>\n")
wxT("  2. You may modify your copy or copies of the Program or any portion\n")
wxT("of it, thus forming a work based on the Program, and copy and\n")
wxT("distribute such modifications or work under the terms of Section 1\n")
wxT("above, provided that you also meet all of these conditions:\n")
wxT("<p><p>\n")
wxT("<blockquote>")
wxT("    a) You must cause the modified files to carry prominent notices\n")
wxT("    stating that you changed the files and the date of any change.\n")
wxT("<p><p>\n")
wxT("    b) You must cause any work that you distribute or publish, that in\n")
wxT("    whole or in part contains or is derived from the Program or any\n")
wxT("    part thereof, to be licensed as a whole at no charge to all third\n")
wxT("    parties under the terms of this License.\n")
wxT("<p><p>\n")
wxT("    c) If the modified program normally reads commands interactively\n")
wxT("    when run, you must cause it, when started running for such\n")
wxT("    interactive use in the most ordinary way, to print or display an\n")
wxT("    announcement including an appropriate copyright notice and a\n")
wxT("    notice that there is no warranty (or else, saying that you provide\n")
wxT("    a warranty) and that users may redistribute the program under\n")
wxT("    these conditions, and telling the user how to view a copy of this\n")
wxT("    License.  (Exception: if the Program itself is interactive but\n")
wxT("    does not normally print such an announcement, your work based on\n")
wxT("    the Program is not required to print an announcement.)\n")
wxT("</blockquote>")
wxT("<p><p>\n")
wxT("These requirements apply to the modified work as a whole.  If\n")
wxT("identifiable sections of that work are not derived from the Program,\n")
wxT("and can be reasonably considered independent and separate works in\n")
wxT("themselves, then this License, and its terms, do not apply to those\n")
wxT("sections when you distribute them as separate works.  But when you\n")
wxT("distribute the same sections as part of a whole which is a work based\n")
wxT("on the Program, the distribution of the whole must be on the terms of\n")
wxT("this License, whose permissions for other licensees extend to the\n")
wxT("entire whole, and thus to each and every part regardless of who wrote it.\n")
wxT("<p><p>\n")
wxT("Thus, it is not the intent of this section to claim rights or contest\n")
wxT("your rights to work written entirely by you; rather, the intent is to\n")
wxT("exercise the right to control the distribution of derivative or\n")
wxT("collective works based on the Program.\n")
wxT("<p><p>\n")
wxT("In addition, mere aggregation of another work not based on the Program\n")
wxT("with the Program (or with a work based on the Program) on a volume of\n")
wxT("a storage or distribution medium does not bring the other work under\n")
wxT("the scope of this License.\n")
wxT("<p><p>\n")
wxT("  3. You may copy and distribute the Program (or a work based on it,\n")
wxT("under Section 2) in object code or executable form under the terms of\n")
wxT("Sections 1 and 2 above provided that you also do one of the following:\n")
wxT("<p><p>\n")
wxT("<blockquote>")
wxT("    a) Accompany it with the complete corresponding machine-readable\n")
wxT("    source code, which must be distributed under the terms of Sections\n")
wxT("    1 and 2 above on a medium customarily used for software interchange; or,\n")
wxT("<p><p>\n")
wxT("    b) Accompany it with a written offer, valid for at least three\n")
wxT("    years, to give any third party, for a charge no more than your\n")
wxT("    cost of physically performing source distribution, a complete\n")
wxT("    machine-readable copy of the corresponding source code, to be\n")
wxT("    distributed under the terms of Sections 1 and 2 above on a medium\n")
wxT("    customarily used for software interchange; or,\n")
wxT("<p><p>\n")
wxT("    c) Accompany it with the information you received as to the offer\n")
wxT("    to distribute corresponding source code.  (This alternative is\n")
wxT("    allowed only for noncommercial distribution and only if you\n")
wxT("    received the program in object code or executable form with such\n")
wxT("    an offer, in accord with Subsection b above.)\n")
wxT("</blockquote>")
wxT("<p><p>\n")
wxT("The source code for a work means the preferred form of the work for\n")
wxT("making modifications to it.  For an executable work, complete source\n")
wxT("code means all the source code for all modules it contains, plus any\n")
wxT("associated interface definition files, plus the scripts used to\n")
wxT("control compilation and installation of the executable.  However, as a\n")
wxT("special exception, the source code distributed need not include\n")
wxT("anything that is normally distributed (in either source or binary\n")
wxT("form) with the major components (compiler, kernel, and so on) of the\n")
wxT("operating system on which the executable runs, unless that component\n")
wxT("itself accompanies the executable.\n")
wxT("<p><p>\n")
wxT("If distribution of executable or object code is made by offering\n")
wxT("access to copy from a designated place, then offering equivalent\n")
wxT("access to copy the source code from the same place counts as\n")
wxT("distribution of the source code, even though third parties are not\n")
wxT("compelled to copy the source along with the object code.\n")
wxT("<p><p>\n")
wxT("  4. You may not copy, modify, sublicense, or distribute the Program\n")
wxT("except as expressly provided under this License.  Any attempt\n")
wxT("otherwise to copy, modify, sublicense or distribute the Program is\n")
wxT("void, and will automatically terminate your rights under this License.\n")
wxT("However, parties who have received copies, or rights, from you under\n")
wxT("this License will not have their licenses terminated so long as such\n")
wxT("parties remain in full compliance.\n")
wxT("<p><p>\n")
wxT("  5. You are not required to accept this License, since you have not\n")
wxT("signed it.  However, nothing else grants you permission to modify or\n")
wxT("distribute the Program or its derivative works.  These actions are\n")
wxT("prohibited by law if you do not accept this License.  Therefore, by\n")
wxT("modifying or distributing the Program (or any work based on the\n")
wxT("Program), you indicate your acceptance of this License to do so, and\n")
wxT("all its terms and conditions for copying, distributing or modifying\n")
wxT("the Program or works based on it.\n")
wxT("<p><p>\n")
wxT("  6. Each time you redistribute the Program (or any work based on the\n")
wxT("Program), the recipient automatically receives a license from the\n")
wxT("original licensor to copy, distribute or modify the Program subject to\n")
wxT("these terms and conditions.  You may not impose any further\n")
wxT("restrictions on the recipients' exercise of the rights granted herein.\n")
wxT("You are not responsible for enforcing compliance by third parties to\n")
wxT("this License.\n")
wxT("<p><p>\n")
wxT("  7. If, as a consequence of a court judgment or allegation of patent\n")
wxT("infringement or for any other reason (not limited to patent issues),\n")
wxT("conditions are imposed on you (whether by court order, agreement or\n")
wxT("otherwise) that contradict the conditions of this License, they do not\n")
wxT("excuse you from the conditions of this License.  If you cannot\n")
wxT("distribute so as to satisfy simultaneously your obligations under this\n")
wxT("License and any other pertinent obligations, then as a consequence you\n")
wxT("may not distribute the Program at all.  For example, if a patent\n")
wxT("license would not permit royalty-free redistribution of the Program by\n")
wxT("all those who receive copies directly or indirectly through you, then\n")
wxT("the only way you could satisfy both it and this License would be to\n")
wxT("refrain entirely from distribution of the Program.\n")
wxT("<p><p>\n")
wxT("If any portion of this section is held invalid or unenforceable under\n")
wxT("any particular circumstance, the balance of the section is intended to\n")
wxT("apply and the section as a whole is intended to apply in other\n")
wxT("circumstances.\n")
wxT("<p><p>\n")
wxT("It is not the purpose of this section to induce you to infringe any\n")
wxT("patents or other property right claims or to contest validity of any\n")
wxT("such claims; this section has the sole purpose of protecting the\n")
wxT("integrity of the free software distribution system, which is\n")
wxT("implemented by public license practices.  Many people have made\n")
wxT("generous contributions to the wide range of software distributed\n")
wxT("through that system in reliance on consistent application of that\n")
wxT("system; it is up to the author/donor to decide if he or she is willing\n")
wxT("to distribute software through any other system and a licensee cannot\n")
wxT("impose that choice.\n")
wxT("<p><p>\n")
wxT("This section is intended to make thoroughly clear what is believed to\n")
wxT("be a consequence of the rest of this License.\n")
wxT("<p><p>\n")
wxT("  8. If the distribution and/or use of the Program is restricted in\n")
wxT("certain countries either by patents or by copyrighted interfaces, the\n")
wxT("original copyright holder who places the Program under this License\n")
wxT("may add an explicit geographical distribution limitation excluding\n")
wxT("those countries, so that distribution is permitted only in or among\n")
wxT("countries not thus excluded.  In such case, this License incorporates\n")
wxT("the limitation as if written in the body of this License.\n")
wxT("<p><p>\n")
wxT("  9. The Free Software Foundation may publish revised and/or new versions\n")
wxT("of the General Public License from time to time.  Such new versions will\n")
wxT("be similar in spirit to the present version, but may differ in detail to\n")
wxT("address new problems or concerns.\n")
wxT("<p><p>\n")
wxT("Each version is given a distinguishing version number.  If the Program\n")
wxT("specifies a version number of this License which applies to it and \"any\n")
wxT("later version\", you have the option of following the terms and conditions\n")
wxT("either of that version or of any later version published by the Free\n")
wxT("Software Foundation.  If the Program does not specify a version number of\n")
wxT("this License, you may choose any version ever published by the Free Software\n")
wxT("Foundation.\n")
wxT("<p><p>\n")
wxT("  10. If you wish to incorporate parts of the Program into other free\n")
wxT("programs whose distribution conditions are different, write to the author\n")
wxT("to ask for permission.  For software which is copyrighted by the Free\n")
wxT("Software Foundation, write to the Free Software Foundation; we sometimes\n")
wxT("make exceptions for this.  Our decision will be guided by the two goals\n")
wxT("of preserving the free status of all derivatives of our free software and\n")
wxT("of promoting the sharing and reuse of software generally.\n")
wxT("<p><p>\n")
wxT("			    <center>NO WARRANTY\n</center>")
wxT("<p><p>\n")
wxT("  11. BECAUSE THE PROGRAM IS LICENSED FREE OF CHARGE, THERE IS NO WARRANTY\n")
wxT("FOR THE PROGRAM, TO THE EXTENT PERMITTED BY APPLICABLE LAW.  EXCEPT WHEN\n")
wxT("OTHERWISE STATED IN WRITING THE COPYRIGHT HOLDERS AND/OR OTHER PARTIES\n")
wxT("PROVIDE THE PROGRAM \"AS IS\" WITHOUT WARRANTY OF ANY KIND, EITHER EXPRESSED\n")
wxT("OR IMPLIED, INCLUDING, BUT NOT LIMITED TO, THE IMPLIED WARRANTIES OF\n")
wxT("MERCHANTABILITY AND FITNESS FOR A PARTICULAR PURPOSE.  THE ENTIRE RISK AS\n")
wxT("TO THE QUALITY AND PERFORMANCE OF THE PROGRAM IS WITH YOU.  SHOULD THE\n")
wxT("PROGRAM PROVE DEFECTIVE, YOU ASSUME THE COST OF ALL NECESSARY SERVICING,\n")
wxT("REPAIR OR CORRECTION.\n")
wxT("<p><p>\n")
wxT("  12. IN NO EVENT UNLESS REQUIRED BY APPLICABLE LAW OR AGREED TO IN WRITING\n")
wxT("WILL ANY COPYRIGHT HOLDER, OR ANY OTHER PARTY WHO MAY MODIFY AND/OR\n")
wxT("REDISTRIBUTE THE PROGRAM AS PERMITTED ABOVE, BE LIABLE TO YOU FOR DAMAGES,\n")
wxT("INCLUDING ANY GENERAL, SPECIAL, INCIDENTAL OR CONSEQUENTIAL DAMAGES ARISING\n")
wxT("OUT OF THE USE OR INABILITY TO USE THE PROGRAM (INCLUDING BUT NOT LIMITED\n")
wxT("TO LOSS OF DATA OR DATA BEING RENDERED INACCURATE OR LOSSES SUSTAINED BY\n")
wxT("YOU OR THIRD PARTIES OR A FAILURE OF THE PROGRAM TO OPERATE WITH ANY OTHER\n")
wxT("PROGRAMS), EVEN IF SUCH HOLDER OR OTHER PARTY HAS BEEN ADVISED OF THE\n")
wxT("POSSIBILITY OF SUCH DAMAGES.\n"));

   html->SetPage( PageText );

   S.Prop(1).AddWindow( html, wxEXPAND );

   S.EndVerticalLay();
   S.EndNotebookPage();
}

void AboutDialog::AddCredit(wxString &&description, Role role)
{
#ifdef __AUDACITY_OLD_STD__
   creditItems.push_back(AboutDialogCreditItem{ std::move(description), role });
#else
   creditItems.emplace_back(std::move(description), role);
#endif
}

wxString AboutDialog::GetCreditsByRole(AboutDialog::Role role)
{
   wxString s;

   for (const auto &item : creditItems)
   {
      if (item.role == role)
      {
         s += item.description;
         s += wxT("<br>");
      }
   }

   // Strip last <br>, if any
   if (s.Right(4) == wxT("<br>"))
      s = s.Left(s.Length() - 4);

   return s;
}

/** \brief Add a table row saying if a library is used or not
 *
 * Used when creating the build information tab to show if each optional
 * library is enabled or not, and what it does */
void AboutDialog::AddBuildinfoRow( wxString* htmlstring, const wxChar * libname, const wxChar * libdesc, const wxString &status)
{
   *htmlstring += wxT("<tr><td>");
   *htmlstring += libname;
   *htmlstring += wxT("</td><td>(");
   *htmlstring += libdesc;
   *htmlstring += wxT(")</td><td>");
   *htmlstring += status;
   *htmlstring += wxT("</td></tr>");
}

/** \brief Add a table row saying if a library is used or not
 *
 * Used when creating the build information tab to show build dates and
 * file paths */
void AboutDialog::AddBuildinfoRow( wxString* htmlstring, const wxChar * libname, const wxChar * libdesc)
{
   *htmlstring += wxT("<tr><td>");
   *htmlstring += libname;
   *htmlstring += wxT("</td><td>");
   *htmlstring += libdesc;
   *htmlstring += wxT("</td></tr>");
}

AboutDialog::~AboutDialog()
{
   sActiveInstance = {};
}

void AboutDialog::OnOK(wxCommandEvent & WXUNUSED(event))
{
#ifdef __WXMAC__
   Destroy();
#else
   EndModal(wxID_OK);
#endif
}<|MERGE_RESOLUTION|>--- conflicted
+++ resolved
@@ -271,13 +271,8 @@
    CreateCreditsList();
 
    wxString par1Str = _(
-<<<<<<< HEAD
 "Audacity, which this is a customised version of, is a free program written by a worldwide team of [[http://audacityteam.org/about/credits|volunteers]]. \
 Audacity is [[http://audacityteam.org/download|available]] for Windows, Mac, and GNU/Linux (and other Unix-like systems).");
-=======
-"Audacity is a free program written by a worldwide team of [[http://audacityteam.org/about/credits|volunteers]]. \
-Audacity is [[http://audacityteam.org/download|available]] available for Windows, Mac, and GNU/Linux (and other Unix-like systems).");
->>>>>>> 545d741e
 
    // This trick here means that the English language version won't mention using
    // English, whereas all translated versions will.
@@ -305,7 +300,6 @@
    }
 
    wxString creditStr = FormatHtmlText(
-<<<<<<< HEAD
       wxString( wxT("<center>") ) +
 #ifdef EXPERIMENTAL_DA
       #undef _
@@ -326,17 +320,6 @@
       wxT("James Crook, art, coding &amp; design<br>") +
 
       wxT("<p><b>") + wxString::Format(_("Audacity Team Members")) + wxT("</b><br>") +
-=======
-      wxString( wxT("<center>")) +
-      wxT("<h3>Audacity ") + wxString(AUDACITY_VERSION_STRING) + wxT("</center></h3>") +
-      _("Free, open source, cross-platform software for recording and editing sounds.") +
-      wxT(" [[http://audacityteam.org/|http://audacityteam.org/]]") +
-      wxT("<p><br>") + par1Str +
-      wxT("<p>") + par2Str +
-      wxT("<h3>") + _("Credits") + wxT("</h3>") + wxT("<p>") +
-
-      wxT("<p><b>") + wxString::Format(_("Audacity Team Members")) + wxT("</b><br><br>") +
->>>>>>> 545d741e
       GetCreditsByRole(roleTeamMember) +
 
       wxT("<p><b> ") + _("Emeritus:") + wxT("</b><br>") +
@@ -347,11 +330,7 @@
       GetCreditsByRole(roleContributor) +
 
       wxT("<p><b>") + _("Translators") + wxT("</b><br>") +
-<<<<<<< HEAD
       translatorCredits +
-=======
-      translatorCredits + 
->>>>>>> 545d741e
       GetCreditsByRole(roleTranslators) +
 
       wxT("<p><b>") +  _("Libraries") + wxT("</b><br>") +
@@ -361,21 +340,10 @@
       wxT("<p><b>") +  _("Special thanks:") + wxT("</b><br>") +
       GetCreditsByRole(roleThanks) +
 
-<<<<<<< HEAD
       wxT("<p><br>Audacity website: [[http://www.audacityteam.org/|http://www.audacityteam.org/]]") +
 #ifdef EXPERIMENTAL_DA
       wxT("<br>DarkAudacity website: [[http://www.darkaudacity.com/|http://www.darkaudacity.com/]]") +
 #endif
-=======
-      wxT("<p><br>") + _("<b>Audacity<sup>&reg;</sup></b> software is copyright")+
-      wxT("&copy; 1999-2016 Audacity Team.<br>") +
-      _("The name <b>Audacity<sup>&reg;</sup></b> is a registered trademark of Dominic Mazzoni.") +
-      wxT("<p><br>")+_("Audacity website: [[http://www.audacityteam.org/|http://www.audacityteam.org/]]") +
-      wxT("</center>"));
-
-
-   this->SetBackgroundColour(theTheme.Colour( clrAboutBoxBackground ));
->>>>>>> 545d741e
 
       wxT("</center>")
    );
@@ -624,11 +592,7 @@
 
 // Uncomment the next two lines to test hyperlinks work from here.
 //   AddBuildinfoRow(&informationStr, wxT("Link Test:"), 
-<<<<<<< HEAD
-//      wxT("[[https:web.audacityteam.org|Click bait]]") );
-=======
 //      wxT("[[https:www.audacityteam.org|Click bait]]") );
->>>>>>> 545d741e
 
    AddBuildinfoRow(&informationStr, _("Commit Id:"),
 #include "RevisionIdent.h"
